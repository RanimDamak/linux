--- conflicted
+++ resolved
@@ -523,12 +523,9 @@
 
 &usb2_phy2 {
 	phy-supply = <&ldousb_reg>;
-<<<<<<< HEAD
-=======
 };
 
 &gpio7 {
 	ti,no-reset-on-init;
 	ti,no-idle-on-init;
->>>>>>> 9e82bf01
 };