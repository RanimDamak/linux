/* SPDX-License-Identifier: GPL-2.0 */
#ifndef __PARISC_UACCESS_H
#define __PARISC_UACCESS_H

/*
 * User space memory access functions
 */
#include <asm/page.h>
#include <asm/cache.h>

#include <linux/bug.h>
#include <linux/string.h>

/*
 * Note that since kernel addresses are in a separate address space on
 * parisc, we don't need to do anything for access_ok().
 * We just let the page fault handler do the right thing. This also means
 * that put_user is the same as __put_user, etc.
 */

#define access_ok(uaddr, size)	\
	( (uaddr) == (uaddr) )

#define put_user __put_user
#define get_user __get_user

#if !defined(CONFIG_64BIT)
#define LDD_USER(sr, val, ptr)	__get_user_asm64(sr, val, ptr)
#define STD_USER(sr, x, ptr)	__put_user_asm64(sr, x, ptr)
#else
#define LDD_USER(sr, val, ptr)	__get_user_asm(sr, val, "ldd", ptr)
#define STD_USER(sr, x, ptr)	__put_user_asm(sr, "std", x, ptr)
#endif

/*
 * The exception table contains two values: the first is the relative offset to
 * the address of the instruction that is allowed to fault, and the second is
 * the relative offset to the address of the fixup routine. Since relative
 * addresses are used, 32bit values are sufficient even on 64bit kernel.
 */

#define ARCH_HAS_RELATIVE_EXTABLE
struct exception_table_entry {
	int insn;	/* relative address of insn that is allowed to fault. */
	int fixup;	/* relative address of fixup routine */
};

#define ASM_EXCEPTIONTABLE_ENTRY( fault_addr, except_addr )\
	".section __ex_table,\"aw\"\n"			   \
	".word (" #fault_addr " - .), (" #except_addr " - .)\n\t" \
	".previous\n"

/*
 * ASM_EXCEPTIONTABLE_ENTRY_EFAULT() creates a special exception table entry
 * (with lowest bit set) for which the fault handler in fixup_exception() will
 * load -EFAULT into %r29 for a read or write fault, and zeroes the target
 * register in case of a read fault in get_user().
 */
#define ASM_EXCEPTIONTABLE_REG	29
#define ASM_EXCEPTIONTABLE_VAR(__variable)		\
	register long __variable __asm__ ("r29") = 0
#define ASM_EXCEPTIONTABLE_ENTRY_EFAULT( fault_addr, except_addr )\
	ASM_EXCEPTIONTABLE_ENTRY( fault_addr, except_addr + 1)

#define __get_user_internal(sr, val, ptr)		\
({							\
	ASM_EXCEPTIONTABLE_VAR(__gu_err);		\
							\
	switch (sizeof(*(ptr))) {			\
	case 1: __get_user_asm(sr, val, "ldb", ptr); break; \
	case 2: __get_user_asm(sr, val, "ldh", ptr); break; \
	case 4: __get_user_asm(sr, val, "ldw", ptr); break; \
	case 8: LDD_USER(sr, val, ptr); break;		\
	default: BUILD_BUG();				\
	}						\
							\
	__gu_err;					\
})

#define __get_user(val, ptr)				\
({							\
	__get_user_internal("%%sr3,", val, ptr);	\
})

#define __get_user_asm(sr, val, ldx, ptr)		\
{							\
	register long __gu_val;				\
							\
	__asm__("1: " ldx " 0(" sr "%2),%0\n"		\
		"9:\n"					\
		ASM_EXCEPTIONTABLE_ENTRY_EFAULT(1b, 9b)	\
		: "=r"(__gu_val), "+r"(__gu_err)        \
		: "r"(ptr));				\
							\
	(val) = (__force __typeof__(*(ptr))) __gu_val;	\
}

#define HAVE_GET_KERNEL_NOFAULT
#define __get_kernel_nofault(dst, src, type, err_label)	\
{							\
	type __z;					\
	long __err;					\
	__err = __get_user_internal("%%sr0,", __z, (type *)(src)); \
	if (unlikely(__err))				\
		goto err_label;				\
	else						\
		*(type *)(dst) = __z;			\
}


#if !defined(CONFIG_64BIT)

#define __get_user_asm64(sr, val, ptr)			\
{							\
	union {						\
		unsigned long long	l;		\
		__typeof__(*(ptr))	t;		\
	} __gu_tmp;					\
							\
	__asm__("   copy %%r0,%R0\n"			\
		"1: ldw 0(" sr "%2),%0\n"		\
		"2: ldw 4(" sr "%2),%R0\n"		\
		"9:\n"					\
		ASM_EXCEPTIONTABLE_ENTRY_EFAULT(1b, 9b)	\
		ASM_EXCEPTIONTABLE_ENTRY_EFAULT(2b, 9b)	\
		: "=&r"(__gu_tmp.l), "+r"(__gu_err)	\
		: "r"(ptr));				\
							\
	(val) = __gu_tmp.t;				\
}

#endif /* !defined(CONFIG_64BIT) */


#define __put_user_internal(sr, x, ptr)				\
({								\
	ASM_EXCEPTIONTABLE_VAR(__pu_err);		      	\
<<<<<<< HEAD
        __typeof__(*(ptr)) __x = (__typeof__(*(ptr)))(x);	\
=======
>>>>>>> ed9f4f96
								\
	switch (sizeof(*(ptr))) {				\
	case 1: __put_user_asm(sr, "stb", x, ptr); break;	\
	case 2: __put_user_asm(sr, "sth", x, ptr); break;	\
	case 4: __put_user_asm(sr, "stw", x, ptr); break;	\
	case 8: STD_USER(sr, x, ptr); break;			\
	default: BUILD_BUG();					\
	}							\
								\
	__pu_err;						\
})

#define __put_user(x, ptr)					\
({								\
	__typeof__(&*(ptr)) __ptr = ptr;			\
	__typeof__(*(__ptr)) __x = (__typeof__(*(__ptr)))(x);	\
	__put_user_internal("%%sr3,", __x, __ptr);		\
})

#define __put_kernel_nofault(dst, src, type, err_label)		\
{								\
	type __z = *(type *)(src);				\
	long __err;						\
	__err = __put_user_internal("%%sr0,", __z, (type *)(dst)); \
	if (unlikely(__err))					\
		goto err_label;					\
}




/*
 * The "__put_user/kernel_asm()" macros tell gcc they read from memory
 * instead of writing. This is because they do not write to any memory
 * gcc knows about, so there are no aliasing issues. These macros must
 * also be aware that fixups are executed in the context of the fault,
 * and any registers used there must be listed as clobbers.
 * The register holding the possible EFAULT error (ASM_EXCEPTIONTABLE_REG)
 * is already listed as input and output register.
 */

#define __put_user_asm(sr, stx, x, ptr)				\
	__asm__ __volatile__ (					\
		"1: " stx " %2,0(" sr "%1)\n"			\
		"9:\n"						\
		ASM_EXCEPTIONTABLE_ENTRY_EFAULT(1b, 9b)		\
		: "+r"(__pu_err)				\
		: "r"(ptr), "r"(x))


#if !defined(CONFIG_64BIT)

#define __put_user_asm64(sr, __val, ptr) do {			\
	__asm__ __volatile__ (					\
		"1: stw %2,0(" sr "%1)\n"			\
		"2: stw %R2,4(" sr "%1)\n"			\
		"9:\n"						\
		ASM_EXCEPTIONTABLE_ENTRY_EFAULT(1b, 9b)		\
		ASM_EXCEPTIONTABLE_ENTRY_EFAULT(2b, 9b)		\
		: "+r"(__pu_err)				\
		: "r"(ptr), "r"(__val));			\
} while (0)

#endif /* !defined(CONFIG_64BIT) */


/*
 * Complex access routines -- external declarations
 */

extern long strncpy_from_user(char *, const char __user *, long);
extern __must_check unsigned lclear_user(void __user *, unsigned long);
extern __must_check long strnlen_user(const char __user *src, long n);
/*
 * Complex access routines -- macros
 */

#define clear_user lclear_user
#define __clear_user lclear_user

unsigned long __must_check raw_copy_to_user(void __user *dst, const void *src,
					    unsigned long len);
unsigned long __must_check raw_copy_from_user(void *dst, const void __user *src,
					    unsigned long len);
#define INLINE_COPY_TO_USER
#define INLINE_COPY_FROM_USER

struct pt_regs;
int fixup_exception(struct pt_regs *regs);

#endif /* __PARISC_UACCESS_H */<|MERGE_RESOLUTION|>--- conflicted
+++ resolved
@@ -135,10 +135,6 @@
 #define __put_user_internal(sr, x, ptr)				\
 ({								\
 	ASM_EXCEPTIONTABLE_VAR(__pu_err);		      	\
-<<<<<<< HEAD
-        __typeof__(*(ptr)) __x = (__typeof__(*(ptr)))(x);	\
-=======
->>>>>>> ed9f4f96
 								\
 	switch (sizeof(*(ptr))) {				\
 	case 1: __put_user_asm(sr, "stb", x, ptr); break;	\
