--- conflicted
+++ resolved
@@ -48,8 +48,6 @@
 config SYS_SUPPORTS_HUGETLBFS
 	def_bool y
 
-<<<<<<< HEAD
-=======
 # Support for additional huge page sizes besides HPAGE_SIZE.
 # The software support is currently only present in the TILE-Gx
 # hypervisor. TILEPro in any case does not support page sizes
@@ -58,10 +56,6 @@
 	depends on HUGETLB_PAGE && TILEGX
 	def_bool y
 
-config GENERIC_CLOCKEVENTS
-	def_bool y
-
->>>>>>> 1fcb78e9
 # FIXME: tilegx can implement a more efficient rwsem.
 config RWSEM_GENERIC_SPINLOCK
 	def_bool y
@@ -149,8 +143,6 @@
 	  smaller kernel memory footprint results from using a smaller
 	  value on chips with fewer tiles.
 
-<<<<<<< HEAD
-=======
 if TILEGX
 
 choice
@@ -176,9 +168,6 @@
 
 endif
 
-source "kernel/time/Kconfig"
-
->>>>>>> 1fcb78e9
 source "kernel/Kconfig.hz"
 
 config KEXEC
