// SPDX-License-Identifier: Apache-2.0 OR MIT

#![unstable(feature = "raw_vec_internals", reason = "unstable const warnings", issue = "none")]

use core::alloc::LayoutError;
use core::cmp;
use core::intrinsics;
use core::mem::{self, ManuallyDrop, MaybeUninit, SizedTypeProperties};
use core::ops::Drop;
use core::ptr::{self, NonNull, Unique};
use core::slice;

#[cfg(not(no_global_oom_handling))]
use crate::alloc::handle_alloc_error;
use crate::alloc::{Allocator, Global, Layout};
use crate::boxed::Box;
use crate::collections::TryReserveError;
use crate::collections::TryReserveErrorKind::*;

#[cfg(test)]
mod tests;

enum AllocInit {
    /// The contents of the new memory are uninitialized.
    Uninitialized,
    #[allow(dead_code)]
    /// The new memory is guaranteed to be zeroed.
    #[allow(dead_code)]
    Zeroed,
}

/// A low-level utility for more ergonomically allocating, reallocating, and deallocating
/// a buffer of memory on the heap without having to worry about all the corner cases
/// involved. This type is excellent for building your own data structures like Vec and VecDeque.
/// In particular:
///
/// * Produces `Unique::dangling()` on zero-sized types.
/// * Produces `Unique::dangling()` on zero-length allocations.
/// * Avoids freeing `Unique::dangling()`.
/// * Catches all overflows in capacity computations (promotes them to "capacity overflow" panics).
/// * Guards against 32-bit systems allocating more than isize::MAX bytes.
/// * Guards against overflowing your length.
/// * Calls `handle_alloc_error` for fallible allocations.
/// * Contains a `ptr::Unique` and thus endows the user with all related benefits.
/// * Uses the excess returned from the allocator to use the largest available capacity.
///
/// This type does not in anyway inspect the memory that it manages. When dropped it *will*
/// free its memory, but it *won't* try to drop its contents. It is up to the user of `RawVec`
/// to handle the actual things *stored* inside of a `RawVec`.
///
/// Note that the excess of a zero-sized types is always infinite, so `capacity()` always returns
/// `usize::MAX`. This means that you need to be careful when round-tripping this type with a
/// `Box<[T]>`, since `capacity()` won't yield the length.
#[allow(missing_debug_implementations)]
pub(crate) struct RawVec<T, A: Allocator = Global> {
    ptr: Unique<T>,
    cap: usize,
    alloc: A,
}

impl<T> RawVec<T, Global> {
    /// HACK(Centril): This exists because stable `const fn` can only call stable `const fn`, so
    /// they cannot call `Self::new()`.
    ///
    /// If you change `RawVec<T>::new` or dependencies, please take care to not introduce anything
    /// that would truly const-call something unstable.
    pub const NEW: Self = Self::new();

    /// Creates the biggest possible `RawVec` (on the system heap)
    /// without allocating. If `T` has positive size, then this makes a
    /// `RawVec` with capacity `0`. If `T` is zero-sized, then it makes a
    /// `RawVec` with capacity `usize::MAX`. Useful for implementing
    /// delayed allocation.
    #[must_use]
    pub const fn new() -> Self {
        Self::new_in(Global)
    }

    /// Creates a `RawVec` (on the system heap) with exactly the
    /// capacity and alignment requirements for a `[T; capacity]`. This is
    /// equivalent to calling `RawVec::new` when `capacity` is `0` or `T` is
    /// zero-sized. Note that if `T` is zero-sized this means you will
    /// *not* get a `RawVec` with the requested capacity.
    ///
    /// # Panics
    ///
    /// Panics if the requested capacity exceeds `isize::MAX` bytes.
    ///
    /// # Aborts
    ///
    /// Aborts on OOM.
    #[cfg(not(any(no_global_oom_handling, test)))]
    #[must_use]
    #[inline]
    pub fn with_capacity(capacity: usize) -> Self {
        Self::with_capacity_in(capacity, Global)
    }

    /// Like `with_capacity`, but guarantees the buffer is zeroed.
    #[cfg(not(any(no_global_oom_handling, test)))]
    #[must_use]
    #[inline]
    pub fn with_capacity_zeroed(capacity: usize) -> Self {
        Self::with_capacity_zeroed_in(capacity, Global)
    }
}

impl<T, A: Allocator> RawVec<T, A> {
    // Tiny Vecs are dumb. Skip to:
    // - 8 if the element size is 1, because any heap allocators is likely
    //   to round up a request of less than 8 bytes to at least 8 bytes.
    // - 4 if elements are moderate-sized (<= 1 KiB).
    // - 1 otherwise, to avoid wasting too much space for very short Vecs.
    pub(crate) const MIN_NON_ZERO_CAP: usize = if mem::size_of::<T>() == 1 {
        8
    } else if mem::size_of::<T>() <= 1024 {
        4
    } else {
        1
    };

    /// Like `new`, but parameterized over the choice of allocator for
    /// the returned `RawVec`.
    pub const fn new_in(alloc: A) -> Self {
        // `cap: 0` means "unallocated". zero-sized types are ignored.
        Self { ptr: Unique::dangling(), cap: 0, alloc }
    }

    /// Like `with_capacity`, but parameterized over the choice of
    /// allocator for the returned `RawVec`.
    #[cfg(not(no_global_oom_handling))]
    #[inline]
    pub fn with_capacity_in(capacity: usize, alloc: A) -> Self {
        Self::allocate_in(capacity, AllocInit::Uninitialized, alloc)
    }

    /// Like `try_with_capacity`, but parameterized over the choice of
    /// allocator for the returned `RawVec`.
    #[inline]
    pub fn try_with_capacity_in(capacity: usize, alloc: A) -> Result<Self, TryReserveError> {
        Self::try_allocate_in(capacity, AllocInit::Uninitialized, alloc)
    }

    /// Like `with_capacity_zeroed`, but parameterized over the choice
    /// of allocator for the returned `RawVec`.
    #[cfg(not(no_global_oom_handling))]
    #[inline]
    pub fn with_capacity_zeroed_in(capacity: usize, alloc: A) -> Self {
        Self::allocate_in(capacity, AllocInit::Zeroed, alloc)
    }

    /// Converts the entire buffer into `Box<[MaybeUninit<T>]>` with the specified `len`.
    ///
    /// Note that this will correctly reconstitute any `cap` changes
    /// that may have been performed. (See description of type for details.)
    ///
    /// # Safety
    ///
    /// * `len` must be greater than or equal to the most recently requested capacity, and
    /// * `len` must be less than or equal to `self.capacity()`.
    ///
    /// Note, that the requested capacity and `self.capacity()` could differ, as
    /// an allocator could overallocate and return a greater memory block than requested.
    pub unsafe fn into_box(self, len: usize) -> Box<[MaybeUninit<T>], A> {
        // Sanity-check one half of the safety requirement (we cannot check the other half).
        debug_assert!(
            len <= self.capacity(),
            "`len` must be smaller than or equal to `self.capacity()`"
        );

        let me = ManuallyDrop::new(self);
        unsafe {
            let slice = slice::from_raw_parts_mut(me.ptr() as *mut MaybeUninit<T>, len);
            Box::from_raw_in(slice, ptr::read(&me.alloc))
        }
    }

    #[cfg(not(no_global_oom_handling))]
    fn allocate_in(capacity: usize, init: AllocInit, alloc: A) -> Self {
        // Don't allocate here because `Drop` will not deallocate when `capacity` is 0.
        if T::IS_ZST || capacity == 0 {
            Self::new_in(alloc)
        } else {
            // We avoid `unwrap_or_else` here because it bloats the amount of
            // LLVM IR generated.
            let layout = match Layout::array::<T>(capacity) {
                Ok(layout) => layout,
                Err(_) => capacity_overflow(),
            };
            match alloc_guard(layout.size()) {
                Ok(_) => {}
                Err(_) => capacity_overflow(),
            }
            let result = match init {
                AllocInit::Uninitialized => alloc.allocate(layout),
                AllocInit::Zeroed => alloc.allocate_zeroed(layout),
            };
            let ptr = match result {
                Ok(ptr) => ptr,
                Err(_) => handle_alloc_error(layout),
            };

            // Allocators currently return a `NonNull<[u8]>` whose length
            // matches the size requested. If that ever changes, the capacity
            // here should change to `ptr.len() / mem::size_of::<T>()`.
            Self {
                ptr: unsafe { Unique::new_unchecked(ptr.cast().as_ptr()) },
                cap: capacity,
                alloc,
            }
        }
    }

    fn try_allocate_in(capacity: usize, init: AllocInit, alloc: A) -> Result<Self, TryReserveError> {
        // Don't allocate here because `Drop` will not deallocate when `capacity` is 0.
<<<<<<< HEAD
        if T::IS_ZST || capacity == 0 {
=======
        if mem::size_of::<T>() == 0 || capacity == 0 {
>>>>>>> c9c3395d
            return Ok(Self::new_in(alloc));
        }

        let layout = Layout::array::<T>(capacity).map_err(|_| CapacityOverflow)?;
        alloc_guard(layout.size())?;
        let result = match init {
            AllocInit::Uninitialized => alloc.allocate(layout),
            AllocInit::Zeroed => alloc.allocate_zeroed(layout),
        };
        let ptr = result.map_err(|_| AllocError { layout, non_exhaustive: () })?;

        // Allocators currently return a `NonNull<[u8]>` whose length
        // matches the size requested. If that ever changes, the capacity
        // here should change to `ptr.len() / mem::size_of::<T>()`.
        Ok(Self {
            ptr: unsafe { Unique::new_unchecked(ptr.cast().as_ptr()) },
            cap: capacity,
            alloc,
        })
    }

    /// Reconstitutes a `RawVec` from a pointer, capacity, and allocator.
    ///
    /// # Safety
    ///
    /// The `ptr` must be allocated (via the given allocator `alloc`), and with the given
    /// `capacity`.
    /// The `capacity` cannot exceed `isize::MAX` for sized types. (only a concern on 32-bit
    /// systems). ZST vectors may have a capacity up to `usize::MAX`.
    /// If the `ptr` and `capacity` come from a `RawVec` created via `alloc`, then this is
    /// guaranteed.
    #[inline]
    pub unsafe fn from_raw_parts_in(ptr: *mut T, capacity: usize, alloc: A) -> Self {
        Self { ptr: unsafe { Unique::new_unchecked(ptr) }, cap: capacity, alloc }
    }

    /// Gets a raw pointer to the start of the allocation. Note that this is
    /// `Unique::dangling()` if `capacity == 0` or `T` is zero-sized. In the former case, you must
    /// be careful.
    #[inline]
    pub fn ptr(&self) -> *mut T {
        self.ptr.as_ptr()
    }

    /// Gets the capacity of the allocation.
    ///
    /// This will always be `usize::MAX` if `T` is zero-sized.
    #[inline(always)]
    pub fn capacity(&self) -> usize {
        if T::IS_ZST { usize::MAX } else { self.cap }
    }

    /// Returns a shared reference to the allocator backing this `RawVec`.
    pub fn allocator(&self) -> &A {
        &self.alloc
    }

    fn current_memory(&self) -> Option<(NonNull<u8>, Layout)> {
        if T::IS_ZST || self.cap == 0 {
            None
        } else {
            // We have an allocated chunk of memory, so we can bypass runtime
            // checks to get our current layout.
            unsafe {
                let layout = Layout::array::<T>(self.cap).unwrap_unchecked();
                Some((self.ptr.cast().into(), layout))
            }
        }
    }

    /// Ensures that the buffer contains at least enough space to hold `len +
    /// additional` elements. If it doesn't already have enough capacity, will
    /// reallocate enough space plus comfortable slack space to get amortized
    /// *O*(1) behavior. Will limit this behavior if it would needlessly cause
    /// itself to panic.
    ///
    /// If `len` exceeds `self.capacity()`, this may fail to actually allocate
    /// the requested space. This is not really unsafe, but the unsafe
    /// code *you* write that relies on the behavior of this function may break.
    ///
    /// This is ideal for implementing a bulk-push operation like `extend`.
    ///
    /// # Panics
    ///
    /// Panics if the new capacity exceeds `isize::MAX` bytes.
    ///
    /// # Aborts
    ///
    /// Aborts on OOM.
    #[cfg(not(no_global_oom_handling))]
    #[inline]
    pub fn reserve(&mut self, len: usize, additional: usize) {
        // Callers expect this function to be very cheap when there is already sufficient capacity.
        // Therefore, we move all the resizing and error-handling logic from grow_amortized and
        // handle_reserve behind a call, while making sure that this function is likely to be
        // inlined as just a comparison and a call if the comparison fails.
        #[cold]
        fn do_reserve_and_handle<T, A: Allocator>(
            slf: &mut RawVec<T, A>,
            len: usize,
            additional: usize,
        ) {
            handle_reserve(slf.grow_amortized(len, additional));
        }

        if self.needs_to_grow(len, additional) {
            do_reserve_and_handle(self, len, additional);
        }
    }

    /// A specialized version of `reserve()` used only by the hot and
    /// oft-instantiated `Vec::push()`, which does its own capacity check.
    #[cfg(not(no_global_oom_handling))]
    #[inline(never)]
    pub fn reserve_for_push(&mut self, len: usize) {
        handle_reserve(self.grow_amortized(len, 1));
    }

    /// The same as `reserve`, but returns on errors instead of panicking or aborting.
    pub fn try_reserve(&mut self, len: usize, additional: usize) -> Result<(), TryReserveError> {
        if self.needs_to_grow(len, additional) {
            self.grow_amortized(len, additional)
        } else {
            Ok(())
        }
    }

    /// The same as `reserve_for_push`, but returns on errors instead of panicking or aborting.
    #[inline(never)]
    pub fn try_reserve_for_push(&mut self, len: usize) -> Result<(), TryReserveError> {
        self.grow_amortized(len, 1)
    }

    /// Ensures that the buffer contains at least enough space to hold `len +
    /// additional` elements. If it doesn't already, will reallocate the
    /// minimum possible amount of memory necessary. Generally this will be
    /// exactly the amount of memory necessary, but in principle the allocator
    /// is free to give back more than we asked for.
    ///
    /// If `len` exceeds `self.capacity()`, this may fail to actually allocate
    /// the requested space. This is not really unsafe, but the unsafe code
    /// *you* write that relies on the behavior of this function may break.
    ///
    /// # Panics
    ///
    /// Panics if the new capacity exceeds `isize::MAX` bytes.
    ///
    /// # Aborts
    ///
    /// Aborts on OOM.
    #[cfg(not(no_global_oom_handling))]
    pub fn reserve_exact(&mut self, len: usize, additional: usize) {
        handle_reserve(self.try_reserve_exact(len, additional));
    }

    /// The same as `reserve_exact`, but returns on errors instead of panicking or aborting.
    pub fn try_reserve_exact(
        &mut self,
        len: usize,
        additional: usize,
    ) -> Result<(), TryReserveError> {
        if self.needs_to_grow(len, additional) { self.grow_exact(len, additional) } else { Ok(()) }
    }

    /// Shrinks the buffer down to the specified capacity. If the given amount
    /// is 0, actually completely deallocates.
    ///
    /// # Panics
    ///
    /// Panics if the given amount is *larger* than the current capacity.
    ///
    /// # Aborts
    ///
    /// Aborts on OOM.
    #[cfg(not(no_global_oom_handling))]
    pub fn shrink_to_fit(&mut self, cap: usize) {
        handle_reserve(self.shrink(cap));
    }

    /// Tries to shrink the buffer down to the specified capacity. If the given amount
    /// is 0, actually completely deallocates.
    ///
    /// # Panics
    ///
    /// Panics if the given amount is *larger* than the current capacity.
    pub fn try_shrink_to_fit(&mut self, cap: usize) -> Result<(), TryReserveError> {
        self.shrink(cap)
    }
}

impl<T, A: Allocator> RawVec<T, A> {
    /// Returns if the buffer needs to grow to fulfill the needed extra capacity.
    /// Mainly used to make inlining reserve-calls possible without inlining `grow`.
    fn needs_to_grow(&self, len: usize, additional: usize) -> bool {
        additional > self.capacity().wrapping_sub(len)
    }

    fn set_ptr_and_cap(&mut self, ptr: NonNull<[u8]>, cap: usize) {
        // Allocators currently return a `NonNull<[u8]>` whose length matches
        // the size requested. If that ever changes, the capacity here should
        // change to `ptr.len() / mem::size_of::<T>()`.
        self.ptr = unsafe { Unique::new_unchecked(ptr.cast().as_ptr()) };
        self.cap = cap;
    }

    // This method is usually instantiated many times. So we want it to be as
    // small as possible, to improve compile times. But we also want as much of
    // its contents to be statically computable as possible, to make the
    // generated code run faster. Therefore, this method is carefully written
    // so that all of the code that depends on `T` is within it, while as much
    // of the code that doesn't depend on `T` as possible is in functions that
    // are non-generic over `T`.
    fn grow_amortized(&mut self, len: usize, additional: usize) -> Result<(), TryReserveError> {
        // This is ensured by the calling contexts.
        debug_assert!(additional > 0);

        if T::IS_ZST {
            // Since we return a capacity of `usize::MAX` when `elem_size` is
            // 0, getting to here necessarily means the `RawVec` is overfull.
            return Err(CapacityOverflow.into());
        }

        // Nothing we can really do about these checks, sadly.
        let required_cap = len.checked_add(additional).ok_or(CapacityOverflow)?;

        // This guarantees exponential growth. The doubling cannot overflow
        // because `cap <= isize::MAX` and the type of `cap` is `usize`.
        let cap = cmp::max(self.cap * 2, required_cap);
        let cap = cmp::max(Self::MIN_NON_ZERO_CAP, cap);

        let new_layout = Layout::array::<T>(cap);

        // `finish_grow` is non-generic over `T`.
        let ptr = finish_grow(new_layout, self.current_memory(), &mut self.alloc)?;
        self.set_ptr_and_cap(ptr, cap);
        Ok(())
    }

    // The constraints on this method are much the same as those on
    // `grow_amortized`, but this method is usually instantiated less often so
    // it's less critical.
    fn grow_exact(&mut self, len: usize, additional: usize) -> Result<(), TryReserveError> {
        if T::IS_ZST {
            // Since we return a capacity of `usize::MAX` when the type size is
            // 0, getting to here necessarily means the `RawVec` is overfull.
            return Err(CapacityOverflow.into());
        }

        let cap = len.checked_add(additional).ok_or(CapacityOverflow)?;
        let new_layout = Layout::array::<T>(cap);

        // `finish_grow` is non-generic over `T`.
        let ptr = finish_grow(new_layout, self.current_memory(), &mut self.alloc)?;
        self.set_ptr_and_cap(ptr, cap);
        Ok(())
    }

    fn shrink(&mut self, cap: usize) -> Result<(), TryReserveError> {
        assert!(cap <= self.capacity(), "Tried to shrink to a larger capacity");

        let (ptr, layout) = if let Some(mem) = self.current_memory() { mem } else { return Ok(()) };

        let ptr = unsafe {
            // `Layout::array` cannot overflow here because it would have
            // overflowed earlier when capacity was larger.
            let new_layout = Layout::array::<T>(cap).unwrap_unchecked();
            self.alloc
                .shrink(ptr, layout, new_layout)
                .map_err(|_| AllocError { layout: new_layout, non_exhaustive: () })?
        };
        self.set_ptr_and_cap(ptr, cap);
        Ok(())
    }
}

// This function is outside `RawVec` to minimize compile times. See the comment
// above `RawVec::grow_amortized` for details. (The `A` parameter isn't
// significant, because the number of different `A` types seen in practice is
// much smaller than the number of `T` types.)
#[inline(never)]
fn finish_grow<A>(
    new_layout: Result<Layout, LayoutError>,
    current_memory: Option<(NonNull<u8>, Layout)>,
    alloc: &mut A,
) -> Result<NonNull<[u8]>, TryReserveError>
where
    A: Allocator,
{
    // Check for the error here to minimize the size of `RawVec::grow_*`.
    let new_layout = new_layout.map_err(|_| CapacityOverflow)?;

    alloc_guard(new_layout.size())?;

    let memory = if let Some((ptr, old_layout)) = current_memory {
        debug_assert_eq!(old_layout.align(), new_layout.align());
        unsafe {
            // The allocator checks for alignment equality
            intrinsics::assume(old_layout.align() == new_layout.align());
            alloc.grow(ptr, old_layout, new_layout)
        }
    } else {
        alloc.allocate(new_layout)
    };

    memory.map_err(|_| AllocError { layout: new_layout, non_exhaustive: () }.into())
}

unsafe impl<#[may_dangle] T, A: Allocator> Drop for RawVec<T, A> {
    /// Frees the memory owned by the `RawVec` *without* trying to drop its contents.
    fn drop(&mut self) {
        if let Some((ptr, layout)) = self.current_memory() {
            unsafe { self.alloc.deallocate(ptr, layout) }
        }
    }
}

// Central function for reserve error handling.
#[cfg(not(no_global_oom_handling))]
#[inline]
fn handle_reserve(result: Result<(), TryReserveError>) {
    match result.map_err(|e| e.kind()) {
        Err(CapacityOverflow) => capacity_overflow(),
        Err(AllocError { layout, .. }) => handle_alloc_error(layout),
        Ok(()) => { /* yay */ }
    }
}

// We need to guarantee the following:
// * We don't ever allocate `> isize::MAX` byte-size objects.
// * We don't overflow `usize::MAX` and actually allocate too little.
//
// On 64-bit we just need to check for overflow since trying to allocate
// `> isize::MAX` bytes will surely fail. On 32-bit and 16-bit we need to add
// an extra guard for this in case we're running on a platform which can use
// all 4GB in user-space, e.g., PAE or x32.

#[inline]
fn alloc_guard(alloc_size: usize) -> Result<(), TryReserveError> {
    if usize::BITS < 64 && alloc_size > isize::MAX as usize {
        Err(CapacityOverflow.into())
    } else {
        Ok(())
    }
}

// One central function responsible for reporting capacity overflows. This'll
// ensure that the code generation related to these panics is minimal as there's
// only one location which panics rather than a bunch throughout the module.
#[cfg(not(no_global_oom_handling))]
fn capacity_overflow() -> ! {
    panic!("capacity overflow");
}<|MERGE_RESOLUTION|>--- conflicted
+++ resolved
@@ -23,7 +23,6 @@
 enum AllocInit {
     /// The contents of the new memory are uninitialized.
     Uninitialized,
-    #[allow(dead_code)]
     /// The new memory is guaranteed to be zeroed.
     #[allow(dead_code)]
     Zeroed,
@@ -213,11 +212,7 @@
 
     fn try_allocate_in(capacity: usize, init: AllocInit, alloc: A) -> Result<Self, TryReserveError> {
         // Don't allocate here because `Drop` will not deallocate when `capacity` is 0.
-<<<<<<< HEAD
         if T::IS_ZST || capacity == 0 {
-=======
-        if mem::size_of::<T>() == 0 || capacity == 0 {
->>>>>>> c9c3395d
             return Ok(Self::new_in(alloc));
         }
 
