--- conflicted
+++ resolved
@@ -417,10 +417,7 @@
  * @dram_page_size: The DRAM physical page size.
  * @number_of_user_interrupts: The number of interrupts that are available to the userspace
  *                             application to use. Relevant for Gaudi2 and later.
-<<<<<<< HEAD
-=======
  * @device_mem_alloc_default_page_size: default page size used in device memory allocation.
->>>>>>> 88084a3d
  */
 struct hl_info_hw_ip_info {
 	__u64 sram_base_address;
@@ -448,11 +445,8 @@
 	__u32 reserved3;
 	__u16 number_of_user_interrupts;
 	__u16 pad2;
-<<<<<<< HEAD
-=======
 	__u64 reserved4;
 	__u64 device_mem_alloc_default_page_size;
->>>>>>> 88084a3d
 };
 
 struct hl_info_dram_usage {
