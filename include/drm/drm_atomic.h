--- conflicted
+++ resolved
@@ -146,10 +146,7 @@
 	struct drm_crtc_state *state;
 	struct drm_crtc_commit *commit;
 	s32 __user *out_fence_ptr;
-<<<<<<< HEAD
-=======
 	unsigned last_vblank_count;
->>>>>>> a71c9a1c
 };
 
 struct __drm_connnectors_state {
