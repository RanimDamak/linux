--- conflicted
+++ resolved
@@ -2162,20 +2162,6 @@
 }
 
 /**
-<<<<<<< HEAD
- * hl_fw_dynamic_report_reset_cause - send a COMMS message with the cause
- *                                    of the newly triggered hard reset
- *
- * @hdev: pointer to the habanalabs device structure
- * @fw_loader: managing structure for loading device's FW
- * @reset_cause: enumerated cause for the recent hard reset
- *
- * @return 0 on success, otherwise non-zero error code
- */
-static int hl_fw_dynamic_report_reset_cause(struct hl_device *hdev,
-		struct fw_load_mgr *fw_loader,
-		enum comms_reset_cause reset_cause)
-=======
  * hl_fw_dynamic_send_msg - send a COMMS message with attached data
  *
  * @hdev: pointer to the habanalabs device structure
@@ -2187,7 +2173,6 @@
  */
 static int hl_fw_dynamic_send_msg(struct hl_device *hdev,
 		struct fw_load_mgr *fw_loader, u8 msg_type, void *data)
->>>>>>> df0cc57e
 {
 	struct lkd_msg_comms msg;
 	int rc;
@@ -2195,13 +2180,6 @@
 	memset(&msg, 0, sizeof(msg));
 
 	/* create message to be sent */
-<<<<<<< HEAD
-	msg.header.type = HL_COMMS_RESET_CAUSE_TYPE;
-	msg.header.size = cpu_to_le16(sizeof(struct comms_msg_header));
-	msg.header.magic = cpu_to_le32(HL_COMMS_MSG_MAGIC);
-
-	msg.reset_cause = reset_cause;
-=======
 	msg.header.type = msg_type;
 	msg.header.size = cpu_to_le16(sizeof(struct comms_msg_header));
 	msg.header.magic = cpu_to_le32(HL_COMMS_MSG_MAGIC);
@@ -2216,7 +2194,6 @@
 			msg_type);
 		return -EINVAL;
 	}
->>>>>>> df0cc57e
 
 	rc = hl_fw_dynamic_request_descriptor(hdev, fw_loader,
 			sizeof(struct lkd_msg_comms));
@@ -2283,13 +2260,8 @@
 		goto protocol_err;
 
 	if (hdev->curr_reset_cause) {
-<<<<<<< HEAD
-		rc = hl_fw_dynamic_report_reset_cause(hdev, fw_loader,
-				hdev->curr_reset_cause);
-=======
 		rc = hl_fw_dynamic_send_msg(hdev, fw_loader,
 				HL_COMMS_RESET_CAUSE_TYPE, &hdev->curr_reset_cause);
->>>>>>> df0cc57e
 		if (rc)
 			goto protocol_err;
 
