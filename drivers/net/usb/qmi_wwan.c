--- conflicted
+++ resolved
@@ -444,11 +444,8 @@
 	{QMI_GOBI_DEVICE(0x1199, 0x9015)},	/* Sierra Wireless Gobi 3000 Modem device */
 	{QMI_GOBI_DEVICE(0x1199, 0x9019)},	/* Sierra Wireless Gobi 3000 Modem device */
 	{QMI_GOBI_DEVICE(0x1199, 0x901b)},	/* Sierra Wireless MC7770 */
-<<<<<<< HEAD
-=======
 	{QMI_GOBI_DEVICE(0x12d1, 0x14f1)},	/* Sony Gobi 3000 Composite */
 	{QMI_GOBI_DEVICE(0x1410, 0xa021)},	/* Foxconn Gobi 3000 Modem device (Novatel E396) */
->>>>>>> ddfb43f3
 
 	{ }					/* END */
 };
