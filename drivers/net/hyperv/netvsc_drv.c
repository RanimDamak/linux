/*
 * Copyright (c) 2009, Microsoft Corporation.
 *
 * This program is free software; you can redistribute it and/or modify it
 * under the terms and conditions of the GNU General Public License,
 * version 2, as published by the Free Software Foundation.
 *
 * This program is distributed in the hope it will be useful, but WITHOUT
 * ANY WARRANTY; without even the implied warranty of MERCHANTABILITY or
 * FITNESS FOR A PARTICULAR PURPOSE.  See the GNU General Public License for
 * more details.
 *
 * You should have received a copy of the GNU General Public License along with
 * this program; if not, see <http://www.gnu.org/licenses/>.
 *
 * Authors:
 *   Haiyang Zhang <haiyangz@microsoft.com>
 *   Hank Janssen  <hjanssen@microsoft.com>
 */
#define pr_fmt(fmt) KBUILD_MODNAME ": " fmt

#include <linux/init.h>
#include <linux/atomic.h>
#include <linux/module.h>
#include <linux/highmem.h>
#include <linux/device.h>
#include <linux/io.h>
#include <linux/delay.h>
#include <linux/netdevice.h>
#include <linux/inetdevice.h>
#include <linux/etherdevice.h>
#include <linux/skbuff.h>
#include <linux/if_vlan.h>
#include <linux/in.h>
#include <linux/slab.h>
#include <net/arp.h>
#include <net/route.h>
#include <net/sock.h>
#include <net/pkt_sched.h>

#include "hyperv_net.h"

struct net_device_context {
	/* point back to our device context */
	struct hv_device *device_ctx;
	struct delayed_work dwork;
	struct work_struct work;
};

#define RING_SIZE_MIN 64
static int ring_size = 128;
module_param(ring_size, int, S_IRUGO);
MODULE_PARM_DESC(ring_size, "Ring buffer size (# of pages)");

static void do_set_multicast(struct work_struct *w)
{
	struct net_device_context *ndevctx =
		container_of(w, struct net_device_context, work);
	struct netvsc_device *nvdev;
	struct rndis_device *rdev;

	nvdev = hv_get_drvdata(ndevctx->device_ctx);
	if (nvdev == NULL || nvdev->ndev == NULL)
		return;

	rdev = nvdev->extension;
	if (rdev == NULL)
		return;

	if (nvdev->ndev->flags & IFF_PROMISC)
		rndis_filter_set_packet_filter(rdev,
			NDIS_PACKET_TYPE_PROMISCUOUS);
	else
		rndis_filter_set_packet_filter(rdev,
			NDIS_PACKET_TYPE_BROADCAST |
			NDIS_PACKET_TYPE_ALL_MULTICAST |
			NDIS_PACKET_TYPE_DIRECTED);
}

static void netvsc_set_multicast_list(struct net_device *net)
{
	struct net_device_context *net_device_ctx = netdev_priv(net);

	schedule_work(&net_device_ctx->work);
}

static int netvsc_open(struct net_device *net)
{
	struct net_device_context *net_device_ctx = netdev_priv(net);
	struct hv_device *device_obj = net_device_ctx->device_ctx;
	struct netvsc_device *nvdev;
	struct rndis_device *rdev;
	int ret = 0;

	netif_carrier_off(net);

	/* Open up the device */
	ret = rndis_filter_open(device_obj);
	if (ret != 0) {
		netdev_err(net, "unable to open device (ret %d).\n", ret);
		return ret;
	}

	netif_start_queue(net);

	nvdev = hv_get_drvdata(device_obj);
	rdev = nvdev->extension;
	if (!rdev->link_state)
		netif_carrier_on(net);

	return ret;
}

static int netvsc_close(struct net_device *net)
{
	struct net_device_context *net_device_ctx = netdev_priv(net);
	struct hv_device *device_obj = net_device_ctx->device_ctx;
	int ret;

	netif_tx_disable(net);

	/* Make sure netvsc_set_multicast_list doesn't re-enable filter! */
	cancel_work_sync(&net_device_ctx->work);
	ret = rndis_filter_close(device_obj);
	if (ret != 0)
		netdev_err(net, "unable to close device (ret %d).\n", ret);

	return ret;
}

static void netvsc_xmit_completion(void *context)
{
	struct hv_netvsc_packet *packet = (struct hv_netvsc_packet *)context;
	struct sk_buff *skb = (struct sk_buff *)
		(unsigned long)packet->completion.send.send_completion_tid;

	kfree(packet);

	if (skb)
		dev_kfree_skb_any(skb);
}

static int netvsc_start_xmit(struct sk_buff *skb, struct net_device *net)
{
	struct net_device_context *net_device_ctx = netdev_priv(net);
	struct hv_netvsc_packet *packet;
	int ret;
	unsigned int i, num_pages, npg_data;

	/* Add multipages for skb->data and additional 2 for RNDIS */
	npg_data = (((unsigned long)skb->data + skb_headlen(skb) - 1)
		>> PAGE_SHIFT) - ((unsigned long)skb->data >> PAGE_SHIFT) + 1;
	num_pages = skb_shinfo(skb)->nr_frags + npg_data + 2;

	/* Allocate a netvsc packet based on # of frags. */
	packet = kzalloc(sizeof(struct hv_netvsc_packet) +
			 (num_pages * sizeof(struct hv_page_buffer)) +
			 sizeof(struct rndis_filter_packet) +
			 NDIS_VLAN_PPI_SIZE, GFP_ATOMIC);
	if (!packet) {
		/* out of memory, drop packet */
		netdev_err(net, "unable to allocate hv_netvsc_packet\n");

		dev_kfree_skb(skb);
		net->stats.tx_dropped++;
		return NETDEV_TX_OK;
	}

	packet->vlan_tci = skb->vlan_tci;

	packet->extension = (void *)(unsigned long)packet +
				sizeof(struct hv_netvsc_packet) +
				    (num_pages * sizeof(struct hv_page_buffer));

	/* If the rndis msg goes beyond 1 page, we will add 1 later */
	packet->page_buf_cnt = num_pages - 1;

	/* Initialize it from the skb */
	packet->total_data_buflen = skb->len;

	/* Start filling in the page buffers starting after RNDIS buffer. */
	packet->page_buf[1].pfn = virt_to_phys(skb->data) >> PAGE_SHIFT;
	packet->page_buf[1].offset
		= (unsigned long)skb->data & (PAGE_SIZE - 1);
	if (npg_data == 1)
		packet->page_buf[1].len = skb_headlen(skb);
	else
		packet->page_buf[1].len = PAGE_SIZE
			- packet->page_buf[1].offset;

	for (i = 2; i <= npg_data; i++) {
		packet->page_buf[i].pfn = virt_to_phys(skb->data
			+ PAGE_SIZE * (i-1)) >> PAGE_SHIFT;
		packet->page_buf[i].offset = 0;
		packet->page_buf[i].len = PAGE_SIZE;
	}
	if (npg_data > 1)
		packet->page_buf[npg_data].len = (((unsigned long)skb->data
			+ skb_headlen(skb) - 1) & (PAGE_SIZE - 1)) + 1;

	/* Additional fragments are after SKB data */
	for (i = 0; i < skb_shinfo(skb)->nr_frags; i++) {
		const skb_frag_t *f = &skb_shinfo(skb)->frags[i];

		packet->page_buf[i+npg_data+1].pfn =
			page_to_pfn(skb_frag_page(f));
		packet->page_buf[i+npg_data+1].offset = f->page_offset;
		packet->page_buf[i+npg_data+1].len = skb_frag_size(f);
	}

	/* Set the completion routine */
	packet->completion.send.send_completion = netvsc_xmit_completion;
	packet->completion.send.send_completion_ctx = packet;
	packet->completion.send.send_completion_tid = (unsigned long)skb;

	ret = rndis_filter_send(net_device_ctx->device_ctx,
				  packet);
	if (ret == 0) {
		net->stats.tx_bytes += skb->len;
		net->stats.tx_packets++;
	} else {
		kfree(packet);
		if (ret != -EAGAIN) {
			dev_kfree_skb_any(skb);
			net->stats.tx_dropped++;
		}
	}

	return (ret == -EAGAIN) ? NETDEV_TX_BUSY : NETDEV_TX_OK;
}

/*
 * netvsc_linkstatus_callback - Link up/down notification
 */
void netvsc_linkstatus_callback(struct hv_device *device_obj,
				       unsigned int status)
{
	struct net_device *net;
	struct net_device_context *ndev_ctx;
	struct netvsc_device *net_device;
	struct rndis_device *rdev;

	net_device = hv_get_drvdata(device_obj);
	rdev = net_device->extension;

	rdev->link_state = status != 1;

	net = net_device->ndev;

	if (!net || net->reg_state != NETREG_REGISTERED)
		return;

	ndev_ctx = netdev_priv(net);
	if (status == 1) {
		schedule_delayed_work(&ndev_ctx->dwork, 0);
		schedule_delayed_work(&ndev_ctx->dwork, msecs_to_jiffies(20));
	} else {
		schedule_delayed_work(&ndev_ctx->dwork, 0);
	}
}

/*
 * netvsc_recv_callback -  Callback when we receive a packet from the
 * "wire" on the specified device.
 */
int netvsc_recv_callback(struct hv_device *device_obj,
				struct hv_netvsc_packet *packet)
{
	struct net_device *net;
	struct sk_buff *skb;

	net = ((struct netvsc_device *)hv_get_drvdata(device_obj))->ndev;
	if (!net || net->reg_state != NETREG_REGISTERED) {
		packet->status = NVSP_STAT_FAIL;
		return 0;
	}

	/* Allocate a skb - TODO direct I/O to pages? */
	skb = netdev_alloc_skb_ip_align(net, packet->total_data_buflen);
	if (unlikely(!skb)) {
		++net->stats.rx_dropped;
		packet->status = NVSP_STAT_FAIL;
		return 0;
	}

	/*
	 * Copy to skb. This copy is needed here since the memory pointed by
	 * hv_netvsc_packet cannot be deallocated
	 */
	memcpy(skb_put(skb, packet->total_data_buflen), packet->data,
		packet->total_data_buflen);

	skb->protocol = eth_type_trans(skb, net);
	skb->ip_summed = CHECKSUM_NONE;
	if (packet->vlan_tci & VLAN_TAG_PRESENT)
		__vlan_hwaccel_put_tag(skb, htons(ETH_P_8021Q),
				       packet->vlan_tci);

	net->stats.rx_packets++;
	net->stats.rx_bytes += packet->total_data_buflen;

	/*
	 * Pass the skb back up. Network stack will deallocate the skb when it
	 * is done.
	 * TODO - use NAPI?
	 */
	netif_rx(skb);

	return 0;
}

static void netvsc_get_drvinfo(struct net_device *net,
			       struct ethtool_drvinfo *info)
{
	strlcpy(info->driver, KBUILD_MODNAME, sizeof(info->driver));
	strlcpy(info->fw_version, "N/A", sizeof(info->fw_version));
}

static int netvsc_change_mtu(struct net_device *ndev, int mtu)
{
	struct net_device_context *ndevctx = netdev_priv(ndev);
	struct hv_device *hdev =  ndevctx->device_ctx;
	struct netvsc_device *nvdev = hv_get_drvdata(hdev);
	struct netvsc_device_info device_info;
	int limit = ETH_DATA_LEN;

	if (nvdev == NULL || nvdev->destroy)
		return -ENODEV;

	if (nvdev->nvsp_version == NVSP_PROTOCOL_VERSION_2)
		limit = NETVSC_MTU;

	if (mtu < 68 || mtu > limit)
		return -EINVAL;

	nvdev->start_remove = true;
	cancel_work_sync(&ndevctx->work);
	netif_tx_disable(ndev);
	rndis_filter_device_remove(hdev);

	ndev->mtu = mtu;

	ndevctx->device_ctx = hdev;
	hv_set_drvdata(hdev, ndev);
	device_info.ring_size = ring_size;
	rndis_filter_device_add(hdev, &device_info);
	netif_wake_queue(ndev);

	return 0;
}


static int netvsc_set_mac_addr(struct net_device *ndev, void *p)
{
	struct net_device_context *ndevctx = netdev_priv(ndev);
	struct hv_device *hdev =  ndevctx->device_ctx;
	struct sockaddr *addr = p;
	char save_adr[ETH_ALEN];
	unsigned char save_aatype;
	int err;

	memcpy(save_adr, ndev->dev_addr, ETH_ALEN);
	save_aatype = ndev->addr_assign_type;

	err = eth_mac_addr(ndev, p);
	if (err != 0)
		return err;

	err = rndis_filter_set_device_mac(hdev, addr->sa_data);
	if (err != 0) {
		/* roll back to saved MAC */
		memcpy(ndev->dev_addr, save_adr, ETH_ALEN);
		ndev->addr_assign_type = save_aatype;
	}

	return err;
}


static const struct ethtool_ops ethtool_ops = {
	.get_drvinfo	= netvsc_get_drvinfo,
	.get_link	= ethtool_op_get_link,
};

static const struct net_device_ops device_ops = {
	.ndo_open =			netvsc_open,
	.ndo_stop =			netvsc_close,
	.ndo_start_xmit =		netvsc_start_xmit,
	.ndo_set_rx_mode =		netvsc_set_multicast_list,
	.ndo_change_mtu =		netvsc_change_mtu,
	.ndo_validate_addr =		eth_validate_addr,
	.ndo_set_mac_address =		netvsc_set_mac_addr,
};

/*
 * Send GARP packet to network peers after migrations.
 * After Quick Migration, the network is not immediately operational in the
 * current context when receiving RNDIS_STATUS_MEDIA_CONNECT event. So, add
 * another netif_notify_peers() into a delayed work, otherwise GARP packet
 * will not be sent after quick migration, and cause network disconnection.
 * Also, we update the carrier status here.
 */
static void netvsc_link_change(struct work_struct *w)
{
	struct net_device_context *ndev_ctx;
	struct net_device *net;
	struct netvsc_device *net_device;
	struct rndis_device *rdev;
	bool notify;

	rtnl_lock();

	ndev_ctx = container_of(w, struct net_device_context, dwork.work);
	net_device = hv_get_drvdata(ndev_ctx->device_ctx);
	rdev = net_device->extension;
	net = net_device->ndev;

	if (rdev->link_state) {
		netif_carrier_off(net);
		notify = false;
	} else {
		netif_carrier_on(net);
		notify = true;
	}

	rtnl_unlock();

	if (notify)
		netdev_notify_peers(net);
}


static int netvsc_probe(struct hv_device *dev,
			const struct hv_vmbus_device_id *dev_id)
{
	struct net_device *net = NULL;
	struct net_device_context *net_device_ctx;
	struct netvsc_device_info device_info;
	int ret;

	net = alloc_etherdev(sizeof(struct net_device_context));
	if (!net)
		return -ENOMEM;

<<<<<<< HEAD
=======
	netif_carrier_off(net);

>>>>>>> e090d5b6
	net_device_ctx = netdev_priv(net);
	net_device_ctx->device_ctx = dev;
	hv_set_drvdata(dev, net);
	INIT_DELAYED_WORK(&net_device_ctx->dwork, netvsc_link_change);
	INIT_WORK(&net_device_ctx->work, do_set_multicast);

	net->netdev_ops = &device_ops;

	/* TODO: Add GSO and Checksum offload */
	net->hw_features = 0;
	net->features = NETIF_F_HW_VLAN_CTAG_TX;

	SET_ETHTOOL_OPS(net, &ethtool_ops);
	SET_NETDEV_DEV(net, &dev->device);

	/* Notify the netvsc driver of the new device */
	device_info.ring_size = ring_size;
	ret = rndis_filter_device_add(dev, &device_info);
	if (ret != 0) {
		netdev_err(net, "unable to add netvsc device (ret %d)\n", ret);
		free_netdev(net);
		hv_set_drvdata(dev, NULL);
		return ret;
	}
	memcpy(net->dev_addr, device_info.mac_adr, ETH_ALEN);

	ret = register_netdev(net);
	if (ret != 0) {
		pr_err("Unable to register netdev.\n");
		rndis_filter_device_remove(dev);
		free_netdev(net);
	} else {
		schedule_delayed_work(&net_device_ctx->dwork, 0);
	}

	return ret;
}

static int netvsc_remove(struct hv_device *dev)
{
	struct net_device *net;
	struct net_device_context *ndev_ctx;
	struct netvsc_device *net_device;

	net_device = hv_get_drvdata(dev);
	net = net_device->ndev;

	if (net == NULL) {
		dev_err(&dev->device, "No net device to remove\n");
		return 0;
	}

	net_device->start_remove = true;

	ndev_ctx = netdev_priv(net);
	cancel_delayed_work_sync(&ndev_ctx->dwork);
	cancel_work_sync(&ndev_ctx->work);

	/* Stop outbound asap */
	netif_tx_disable(net);

	unregister_netdev(net);

	/*
	 * Call to the vsc driver to let it know that the device is being
	 * removed
	 */
	rndis_filter_device_remove(dev);

	free_netdev(net);
	return 0;
}

static const struct hv_vmbus_device_id id_table[] = {
	/* Network guid */
	{ HV_NIC_GUID, },
	{ },
};

MODULE_DEVICE_TABLE(vmbus, id_table);

/* The one and only one */
static struct  hv_driver netvsc_drv = {
	.name = KBUILD_MODNAME,
	.id_table = id_table,
	.probe = netvsc_probe,
	.remove = netvsc_remove,
};

static void __exit netvsc_drv_exit(void)
{
	vmbus_driver_unregister(&netvsc_drv);
}

static int __init netvsc_drv_init(void)
{
	if (ring_size < RING_SIZE_MIN) {
		ring_size = RING_SIZE_MIN;
		pr_info("Increased ring_size to %d (min allowed)\n",
			ring_size);
	}
	return vmbus_driver_register(&netvsc_drv);
}

MODULE_LICENSE("GPL");
MODULE_DESCRIPTION("Microsoft Hyper-V network driver");

module_init(netvsc_drv_init);
module_exit(netvsc_drv_exit);<|MERGE_RESOLUTION|>--- conflicted
+++ resolved
@@ -442,11 +442,8 @@
 	if (!net)
 		return -ENOMEM;
 
-<<<<<<< HEAD
-=======
 	netif_carrier_off(net);
 
->>>>>>> e090d5b6
 	net_device_ctx = netdev_priv(net);
 	net_device_ctx->device_ctx = dev;
 	hv_set_drvdata(dev, net);
